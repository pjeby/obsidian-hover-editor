import { App, PluginSettingTab, Setting } from "obsidian";
import HoverEditorPlugin from "../main";

export interface HoverEditorSettings {
  defaultMode: string;
  autoPin: string;
  triggerDelay: number;
  closeDelay: number;
  autoFocus: boolean;
  rollDown: boolean;
  snapToEdges: boolean;
  initialHeight: string;
  initialWidth: string;
}

export const DEFAULT_SETTINGS: HoverEditorSettings = {
  defaultMode: "preview",
  autoPin: "onMove",
  triggerDelay: 300,
  closeDelay: 600,
  autoFocus: true,
  rollDown: false,
  snapToEdges: false,
  initialHeight: "340px",
  initialWidth: "400px",
};

export const modeOptions = {
  preview: "Reading view",
  source: "Editing view",
  match: "Match current view",
};

export const pinOptions = {
  onMove: "On drag or resize",
  always: "Always",
};

export class SettingTab extends PluginSettingTab {
  plugin: HoverEditorPlugin;

  constructor(app: App, plugin: HoverEditorPlugin) {
    super(app, plugin);
    this.plugin = plugin;
  }

  hide() {}

  display(): void {
    const { containerEl } = this;

    containerEl.empty();

    new Setting(containerEl).setName("Default Mode").addDropdown(cb => {
      cb.addOptions(modeOptions);
      cb.setValue(this.plugin.settings.defaultMode);
      cb.onChange(async value => {
        this.plugin.settings.defaultMode = value;
        await this.plugin.saveSettings();
      });
    });

    new Setting(containerEl).setName("Auto Pin").addDropdown(cb => {
      cb.addOptions(pinOptions);
      cb.setValue(this.plugin.settings.autoPin);
      cb.onChange(async value => {
        this.plugin.settings.autoPin = value;
        await this.plugin.saveSettings();
      });
    });

    new Setting(containerEl)
      .setName("Auto Focus")
      .setDesc("Set the hover editor as the active pane when opened")
      .addToggle(toggle =>
        toggle.setValue(this.plugin.settings.autoFocus).onChange(value => {
          this.plugin.settings.autoFocus = value;
          this.plugin.saveSettings();
        })
      );

    new Setting(containerEl)
      .setName("Minimize downwards")
      .setDesc("When double clicking to minimize, the window will roll down instead of rolling up")
      .addToggle(toggle =>
        toggle.setValue(this.plugin.settings.rollDown).onChange(value => {
          this.plugin.settings.rollDown = value;
          this.plugin.saveSettings();
        })
      );

    new Setting(containerEl)
      .setName("Snap to edges")
      .setDesc(
        `Quickly arrange popovers by dragging them to the edges of the screen. The left and right edges 
        will maximize the popover vertically. The top edge will maximize the popover to fill the entire 
        screen. Dragging the popovers away from the edges will restore the popver to its original size.`
      )
      .addToggle(toggle =>
        toggle.setValue(this.plugin.settings.snapToEdges).onChange(value => {
          this.plugin.settings.snapToEdges = value;
          this.plugin.saveSettings();
        })
      );

    new Setting(containerEl)
      .setName("Initial popover width")
      .setDesc("Enter any valid CSS unit")
      .addText(textfield => {
        textfield.setPlaceholder(this.plugin.settings.initialWidth);
        textfield.inputEl.type = "text";
        textfield.setValue(this.plugin.settings.initialWidth);
        textfield.onChange(async value => {
          value = parseCssUnitValue(value);
          if (!value) value = DEFAULT_SETTINGS.initialWidth;
          this.plugin.settings.initialWidth = value;
          this.plugin.saveSettings();
        });
      });

    new Setting(containerEl)
      .setName("Initial popover height")
      .setDesc("Enter any valid CSS unit")
      .addText(textfield => {
        textfield.setPlaceholder(String(this.plugin.settings.initialHeight));
        textfield.inputEl.type = "text";
        textfield.setValue(String(this.plugin.settings.initialHeight));
        textfield.onChange(async value => {
          value = parseCssUnitValue(value);
          if (!value) value = DEFAULT_SETTINGS.initialHeight;
          this.plugin.settings.initialHeight = value;
          this.plugin.saveSettings();
        });
      });

    new Setting(containerEl)
      .setName("Hover Trigger Delay (ms)")
      .setDesc("How long to wait before showing a Hover Editor when hovering over a link")
      .addText(textfield => {
<<<<<<< HEAD
        textfield.setPlaceholder(String(this.plugin.settings.triggerDelay));
=======
        textfield.setPlaceholder(String(300));
>>>>>>> 31254071
        textfield.inputEl.type = "number";
        textfield.setValue(String(this.plugin.settings.triggerDelay));
        textfield.onChange(async value => {
          this.plugin.settings.triggerDelay = Number(value);
          this.plugin.saveSettings();
        });
      });

      new Setting(containerEl)
      .setName("Hover Close Delay (ms)")
      .setDesc("How long to wait before closing a Hover Editor once the mouse leaves")
      .addText(textfield => {
        textfield.setPlaceholder(String(600));
        textfield.inputEl.type = "number";
        textfield.setValue(String(this.plugin.settings.closeDelay));
        textfield.onChange(async value => {
          this.plugin.settings.closeDelay = Number(value);
          this.plugin.saveSettings();
        });
      });
  }
}

function parseCssUnitValue(value: string) {
  var parseUnit = require("parse-unit");
  let [num, unit] = parseUnit(value);
  if (!num) {
    return false;
  }
  if (!unit) {
    unit = "px";
  }
  const unitTypes = ["em", "ex", "ch", "rem", "vw", "vh", "vmin", "vmax", "%", "cm", "mm", "in", "px", "pt", "pc"];

  if (unitTypes.contains(unit)) {
    return num + unit;
  } else {
    return undefined;
  }
}<|MERGE_RESOLUTION|>--- conflicted
+++ resolved
@@ -137,11 +137,7 @@
       .setName("Hover Trigger Delay (ms)")
       .setDesc("How long to wait before showing a Hover Editor when hovering over a link")
       .addText(textfield => {
-<<<<<<< HEAD
         textfield.setPlaceholder(String(this.plugin.settings.triggerDelay));
-=======
-        textfield.setPlaceholder(String(300));
->>>>>>> 31254071
         textfield.inputEl.type = "number";
         textfield.setValue(String(this.plugin.settings.triggerDelay));
         textfield.onChange(async value => {
@@ -154,7 +150,7 @@
       .setName("Hover Close Delay (ms)")
       .setDesc("How long to wait before closing a Hover Editor once the mouse leaves")
       .addText(textfield => {
-        textfield.setPlaceholder(String(600));
+        textfield.setPlaceholder(String(this.plugin.settings.closeDelay));
         textfield.inputEl.type = "number";
         textfield.setValue(String(this.plugin.settings.closeDelay));
         textfield.onChange(async value => {
